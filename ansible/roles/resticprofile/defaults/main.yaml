--- conflicted
+++ resolved
@@ -14,15 +14,13 @@
 resticprofile_ssh_key_bits: 2048
 resticprofile_ssh_key_type: ed25519
 
-<<<<<<< HEAD
+
 # Whether or not to register the ssh key with the backup server.  Used for testing.
 resticprofile_ssh_register: true
 
 # Whether or not to enable scheduling.  Used for testing.
 resticprofile_enable_scheduling: true
 
-=======
->>>>>>> e02c25fc
 # The following restic_* variables are used to configure restic itself, not the
 # resticprofile role. We intentionally ignore the var-naming[no-role-prefix]
 # linting rule for these variables.
