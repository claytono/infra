#!/usr/bin/env bash
set -euo pipefail

# argocd-deploy - Deploy ArgoCD applications with proper error handling
#
# This script deploys ArgoCD applications to a specified target revision and tracks
# success/failure status for each application individually.
#
# HOW IT WORKS:
# 1. For each application: patch source to target revision, sync, and wait for healthy state
# 2. Tracks which applications succeed vs fail during deployment
# 3. Optionally comments deployment results on GitHub PRs
# 4. Exits with error code if any deployments fail
#
# GITHUB ACTIONS INTEGRATION:
# The script comments deployment results on PRs when --comment-pr is provided.
#
# EXAMPLES:
# ./argocd-deploy --apps "app1 app2" --target-revision "main"
# ./argocd-deploy --apps "webapp" --target-revision "feature-branch" --comment-pr 123
#
# Usage: ./argocd-deploy --apps "app1 app2" --target-revision "branch-name" [--comment-pr PR_NUMBER]

# Default values
APPS=""
TARGET_REVISION=""
PR_NUMBER=""
SYNC_TIMEOUT="300"

<<<<<<< HEAD
=======
# ArgoCD command with standard flags
ARGOCD="argocd --server argocd.cow-banjo.ts.net --grpc-web"
>>>>>>> 19412428

# Parse arguments
while [[ $# -gt 0 ]]; do
  case $1 in
    --apps)
      APPS="$2"
      shift 2
      ;;
    --target-revision)
      TARGET_REVISION="$2"
      shift 2
      ;;
    --comment-pr)
      PR_NUMBER="$2"
      shift 2
      ;;
    --sync-timeout)
      SYNC_TIMEOUT="$2"
      shift 2
      ;;
    --help)
      echo "Usage: $0 --apps 'app1 app2' --target-revision 'branch' [--comment-pr PR_NUMBER]"
      echo "Deploy ArgoCD applications to specified target revision"
      echo ""
      echo "Options:"
      echo "  --apps APPS              Space-separated list of application names"
      echo "  --target-revision REV    Target revision (branch/tag/commit)"
      echo "  --comment-pr PR_NUMBER   Comment results on PR"
      echo "  --sync-timeout SECONDS   Sync timeout in seconds (default: 300)"
      echo "  --help                   Show this help message"
      exit 0
      ;;
    *)
      echo "Unknown option: $1"
      exit 1
      ;;
  esac
done

# Validate required arguments
if [[ -z "$APPS" ]]; then
  echo "Error: --apps is required"
  exit 1
fi

if [[ -z "$TARGET_REVISION" ]]; then
  echo "Error: --target-revision is required"
  exit 1
fi

# Arrays to track results
SUCCESS_APPS=()
FAILED_APPS=()

# Function to comment on PR
comment_pr() {
  local message="$1"
  if [[ -n "$PR_NUMBER" && -n "${GH_TOKEN:-}" ]]; then
    gh pr comment "$PR_NUMBER" --body "$message"
  else
    echo "PR Comment: $message"
  fi
}

# Function to patch all apps to update target revision
patch_apps() {
  local -a apps_array
  read -ra apps_array <<< "$APPS"

  # Define JSON patch for target revision update
  local patch_json
  read -r -d '' patch_json <<-EOF || true
	[
	  {
	    "op": "replace",
	    "path": "/spec/source/targetRevision",
	    "value": "$TARGET_REVISION"
	  }
	]
	EOF

  # Patch all apps to update target revision - fail fast if any fail
  for app in "${apps_array[@]}"; do
    echo "Updating $app to target revision: $TARGET_REVISION..."
    if ! argocd app patch "$app" --patch "$patch_json" 2>&1; then
      echo "❌ Failed to update target revision for $app"
      FAILED_APPS=("${apps_array[@]}")
      comment_pr "❌ Failed to update target revision for **$app** to \`$TARGET_REVISION\`. Check ArgoCD application configuration."
      return 1
    fi
    echo "✅ Updated $app target revision"

    echo "Refreshing $app to resolve new target revision..."
    if ! argocd app get "$app" --refresh 2>&1; then
      echo "❌ Failed to refresh $app"
      FAILED_APPS=("${apps_array[@]}")
      comment_pr "❌ Failed to refresh **$app** after updating target revision to \`$TARGET_REVISION\`. ArgoCD may not be able to resolve the branch."
      return 1
    fi
  done
}

# Function to sync all apps
sync_apps() {
  local -a apps_array
  read -ra apps_array <<< "$APPS"

  echo "Syncing apps: ${apps_array[*]}"
  if argocd app sync "${apps_array[@]}" --timeout "$SYNC_TIMEOUT" 2>&1; then
    SUCCESS_APPS=("${apps_array[@]}")
    echo "✅ Successfully synced: ${apps_array[*]}"
    comment_pr "🚀 Successfully deployed **${apps_array[*]}** to \`$TARGET_REVISION\`"
  else
    FAILED_APPS=("${apps_array[@]}")
    echo "❌ Failed to sync: ${apps_array[*]}"
    comment_pr "❌ Deployment failed during sync phase for **${apps_array[*]}**. Apps were updated to \`$TARGET_REVISION\` but failed to sync. Check ArgoCD for details."
    return 1
  fi
}

# Main deployment
echo "Starting deployment of apps: $APPS"
echo "Target revision: $TARGET_REVISION"

# Patch apps first (fail fast if any patch fails)
if ! patch_apps; then
  exit 1
fi

# Then sync all apps (fail if sync fails)
if ! sync_apps; then
  exit 1
fi

echo ""
echo "Deployment Summary:"
echo "  Total: $(echo "$APPS" | wc -w)"
echo "  Success: ${#SUCCESS_APPS[@]}"
echo "  Failed: ${#FAILED_APPS[@]}"<|MERGE_RESOLUTION|>--- conflicted
+++ resolved
@@ -26,12 +26,6 @@
 TARGET_REVISION=""
 PR_NUMBER=""
 SYNC_TIMEOUT="300"
-
-<<<<<<< HEAD
-=======
-# ArgoCD command with standard flags
-ARGOCD="argocd --server argocd.cow-banjo.ts.net --grpc-web"
->>>>>>> 19412428
 
 # Parse arguments
 while [[ $# -gt 0 ]]; do
